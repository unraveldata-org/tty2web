--- conflicted
+++ resolved
@@ -15,11 +15,7 @@
         "@babel/polyfill": "^7.12.1",
         "@babel/runtime": "^7.22.6",
         "libapps": "github:yudai/libapps#release-hterm-1.70",
-<<<<<<< HEAD
-        "xterm": "^5.1.0",
-=======
         "xterm": "^5.2.0",
->>>>>>> 2e5b5dd0
         "xterm-addon-fit": "^0.8.0",
         "xterm-addon-web-links": "^0.8.0",
         "xterm-addon-webgl": "^0.15.0"
